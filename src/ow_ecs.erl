-module(ow_ecs).

-behaviour(gen_server).

-define(SERVER(World),
    {via, gproc, {n, l, {?MODULE, World}}}
).

%% API
-export([start/1, start_link/1, stop/1]).
-export([
    new_entity/2,
    rm_entity/2,
    entity/2,
    entities/1,
    add_component/4,
    del_component/3,
    try_component/3,
    match_component/2,
    add_system/3,
    add_system/2,
    del_system/2,
    world_name/1,
<<<<<<< HEAD
    entities/1,
    proc/1
=======
    proc/1,
    to_map/1
>>>>>>> 2533f087
]).

%% gen_server callbacks
-export([
    init/1,
    handle_call/3,
    handle_cast/2,
    handle_info/2,
    terminate/2,
    code_change/3
]).

%%%%%%%%%%%%%%%%%%%%%%%%%%%%%%%%%%%%%%%%%%%%%%%%%%%%%%%%%%%%%%%%%%%%%%%
% Types and Records
%%%%%%%%%%%%%%%%%%%%%%%%%%%%%%%%%%%%%%%%%%%%%%%%%%%%%%%%%%%%%%%%%%%%%%%
-record(world, {
    name :: term(),
<<<<<<< HEAD
    systems = [] :: [{id(), system()}],
=======
    systems = [] :: [{term(), system()}],
>>>>>>> 2533f087
    entities :: ets:tid(),
    components :: ets:tid()
}).

-opaque query() :: {ets:tid(), ets:tid(), any()}.
-export_type([query/0]).

-type world() :: #world{}.
<<<<<<< HEAD
=======
-type entity() :: {term(), [term()]}.
-export_type([entity/0]).
>>>>>>> 2533f087
-type system() :: {mfa() | fun()}.
-type id() :: integer().

%%%%%%%%%%%%%%%%%%%%%%%%%%%%%%%%%%%%%%%%%%%%%%%%%%%%%%%%%%%%%%%%%%%%%%%
% API
%%%%%%%%%%%%%%%%%%%%%%%%%%%%%%%%%%%%%%%%%%%%%%%%%%%%%%%%%%%%%%%%%%%%%%%

%% Helper functions

% This can potentially create an unbounded number of atoms! Careful!
-spec to_map(entity()) -> map().
to_map({EntityID, Components}) ->
    % Create the component map
    EMap = maps:from_list(Components),
    % Add the ID
    EMap#{id => EntityID}.

%% Query, update, etc functions that operate against the ETS tables
-spec world_name(query()) -> any().
world_name({_, _, Name}) -> Name.

-spec try_component(term(), id(), query()) -> [term()].
try_component(ComponentName, EntityID, Query) ->
    {ETable, CTable, _Name} = Query,
    case ets:match_object(CTable, {ComponentName, EntityID}) of
        [] ->
            false;
        _Match ->
            % It exists in the component table, so return the Entity data back
            % to the caller
            [{EntityID, Data}] = ets:lookup(ETable, EntityID),
            Data
    end.

-spec match_component(term(), query()) -> [tuple()].
match_component(ComponentName, Query) ->
    % From the component bag table, get all matches
    {ETable, CTable, _Name} = Query,
    Matches = ets:lookup(CTable, ComponentName),
    % Use the entity IDs from the lookup in the component table to generate a
    % list of IDs for which to return data to the caller
    lists:flatten([ets:lookup(ETable, EntityID) || {_, EntityID} <- Matches]).

% Multi-match ... TODO ?
%match_component(CList, Query) when is_list(CList) ->
%    {ETable, CTable} = Query,
%    % http://erlang.org/pipermail/erlang-questions/2012-February/064214.html
%    % Return the subset of the bag that contains the entity IDs that match
%    PartialMatches = ets:select(CTable, [{{C,'$1'},[],['$1']} || C <- CList]),
%    % Need to filter out any entitiy IDs that don't appear at least N times,
%    % where N is len(CList). TODO: See if there's a faster way to do this with
%    % match expressions
%    [ ets:lookup(ETable, EntityID) || EntityID <- Matches ];
%match_component(Component, Query) ->
%    match_component([Component], Query).

-spec new_entity(id(), world()) -> ok.
new_entity(EntityID, World) ->
    gen_server:cast(?SERVER(World), {new_entity, EntityID}).

-spec rm_entity(id(), world()) -> ok.
rm_entity(EntityID, World) ->
    gen_server:cast(?SERVER(World), {rm_entity, EntityID}).

<<<<<<< HEAD
=======
-spec entity(id(), world()) -> {id(), [term()]}.
entity(EntityID, World) ->
    gen_server:call(?SERVER(World), {entity, EntityID}).

>>>>>>> 2533f087
-spec entities(world()) -> [{id(), [term()]}].
entities(World) ->
    gen_server:call(?SERVER(World), entities).

-spec add_component(term(), term(), id(), world()) -> ok.
add_component(ComponentName, ComponentData, EntityID, World) ->
    gen_server:cast(
        ?SERVER(World),
        {add_component, ComponentName, ComponentData, EntityID}
    ).

-spec del_component(term(), id(), world()) -> ok.
del_component(ComponentName, EntityID, World) ->
    gen_server:cast(
        ?SERVER(World), {del_component, ComponentName, EntityID}
    ).

-spec add_system(system(), world()) -> ok.
add_system(System, World) ->
    add_system(System, 100, World).

-spec add_system(system(), integer(), world()) -> ok.
add_system(System, Priority, World) ->
    gen_server:cast(?SERVER(World), {add_system, System, Priority}).

-spec del_system(system(), world()) -> ok.
del_system(System, World) ->
    gen_server:cast(?SERVER(World), {del_system, System}).

-spec proc(world()) -> ok.
proc(World) ->
    gen_server:call(?SERVER(World), proc).

%%%%%%%%%%%%%%%%%%%%%%%%%%%%%%%%%%%%%%%%%%%%%%%%%%%%%%%%%%%%%%%%%%%%%%%
% gen_server callbacks
%%%%%%%%%%%%%%%%%%%%%%%%%%%%%%%%%%%%%%%%%%%%%%%%%%%%%%%%%%%%%%%%%%%%%%%

start(World) ->
    gen_server:start(?SERVER(World), ?MODULE, [World], []).
start_link(World) ->
    gen_server:start_link(?SERVER(World), ?MODULE, [World], []).
stop(World) ->
    gen_server:stop(?SERVER(World)).

init([WorldName]) ->
    World = #world{
        name = WorldName,
        systems = [],
        entities = ets:new(entities, [set]),
        components = ets:new(components, [bag])
    },
    logger:notice("Started ECS server: ~p", [WorldName]),
    logger:debug("Entity table ref: ~p", [World#world.entities]),
    logger:debug("Component table ref: ~p", [World#world.components]),
    {ok, World}.

handle_call(proc, _From, State) ->
    #world{systems = S, entities = E, components = C, name = Name} = State,
    % Process all systems in order
    Fun = fun({_Prio, Sys}) ->
        Query = {E, C, Name},
        case Sys of
            {M, F, _A} ->
                erlang:apply(M, F, [Query]);
            Fun ->
                Fun(Query)
        end
    end,
    lists:foreach(Fun, S),
    {reply, ok, State};
<<<<<<< HEAD
=======
handle_call({entity, EntityID}, _From, State) ->
    #world{entities = E} = State,
    Reply =
        case ets:lookup(E, EntityID) of
            [] -> false;
            [Entity] -> Entity
        end,
    {reply, Reply, State};
>>>>>>> 2533f087
handle_call(entities, _From, State) ->
    #world{entities = E} = State,
    Entities = ets:match_object(E, {'$0', '$1'}),
    {reply, Entities, State}.

handle_cast({new_entity, EntityID}, State) ->
    #world{entities = E} = State,
    case ets:lookup(E, EntityID) of
        [] ->
            % ok, add 'em
            ets:insert(E, {EntityID, []});
        _Entity ->
            ok
    end,
    {noreply, State};
handle_cast({rm_entity, EntityID}, State) ->
    #world{entities = E, components = C} = State,
    case ets:lookup(E, EntityID) of
        [] ->
            % ok, nothing to do
            ok;
        [{EntityID, ComponentList}] ->
            % Remove the entity from the entity table
            ets:delete(E, EntityID),
            % Delete all instances of it from the component table as well
            [
                ets:delete_object(C, {CName, EntityID})
             || {CName, _} <- ComponentList
            ]
    end,
    {noreply, State};
handle_cast({add_component, ComponentName, ComponentData, EntityID}, State) ->
    #world{entities = E, components = C} = State,
    % On the entity table, we want to get the entity by key and insert a new
    % version with the data
    Components =
        case ets:lookup(E, EntityID) of
            [] ->
                % No components
                [{ComponentName, ComponentData}];
            [{EntityID, ComponentList}] ->
                % Check if the component already exists
                case lists:keytake(ComponentName, 1, ComponentList) of
                    {value, _Tuple, ComponentList2} ->
                        % Throw away the old data and add the new data
                        [{ComponentName, ComponentData} | ComponentList2];
                    false ->
                        [{ComponentName, ComponentData} | ComponentList]
                end
        end,
    % Insert the new entity and component list
    ets:insert(E, {EntityID, Components}),
    % Insert the entity EntityID into the component table
    ets:insert(C, {ComponentName, EntityID}),
    {noreply, State};
handle_cast({del_component, ComponentName, EntityID}, State) ->
    #world{entities = E, components = C} = State,
    % Remove the data from the entity
    case ets:lookup_element(E, EntityID, 2) of
        [] ->
            ok;
        ComponentList ->
            % Delete the key-value identified by ComponentName
            ComponentList1 = lists:keydelete(
                ComponentName, 1, ComponentList
            ),
            % Update the entity table
            ets:insert(E, {EntityID, ComponentList1})
    end,
    % Remove the data from the component bag
    ets:delete_object(C, {ComponentName, EntityID}),
    {noreply, State};
handle_cast({add_system, Callback, Prio}, State) ->
    #world{systems = S} = State,
    S0 =
        case lists:keytake(Callback, 2, S) of
            false ->
                S;
            {value, _Tuple, SRest} ->
                % Replace the current value instead
                SRest
        end,
    S1 = lists:keysort(1, [{Prio, Callback} | S0]),
    {noreply, State#world{systems = S1}};
handle_cast({del_system, Callback}, State = #world{systems = S}) ->
    S1 = lists:keydelete(Callback, 2, S),
    {noreply, State#world{systems = S1}};
handle_cast(_Msg, State) ->
    {noreply, State}.

handle_info(_Info, State) ->
    {noreply, State}.

terminate(_Reason, _State) ->
    ok.

code_change(_OldVsn, State, _Extra) ->
    {ok, State}.<|MERGE_RESOLUTION|>--- conflicted
+++ resolved
@@ -21,13 +21,8 @@
     add_system/2,
     del_system/2,
     world_name/1,
-<<<<<<< HEAD
-    entities/1,
-    proc/1
-=======
     proc/1,
     to_map/1
->>>>>>> 2533f087
 ]).
 
 %% gen_server callbacks
@@ -45,11 +40,7 @@
 %%%%%%%%%%%%%%%%%%%%%%%%%%%%%%%%%%%%%%%%%%%%%%%%%%%%%%%%%%%%%%%%%%%%%%%
 -record(world, {
     name :: term(),
-<<<<<<< HEAD
-    systems = [] :: [{id(), system()}],
-=======
     systems = [] :: [{term(), system()}],
->>>>>>> 2533f087
     entities :: ets:tid(),
     components :: ets:tid()
 }).
@@ -58,11 +49,8 @@
 -export_type([query/0]).
 
 -type world() :: #world{}.
-<<<<<<< HEAD
-=======
 -type entity() :: {term(), [term()]}.
 -export_type([entity/0]).
->>>>>>> 2533f087
 -type system() :: {mfa() | fun()}.
 -type id() :: integer().
 
@@ -127,13 +115,10 @@
 rm_entity(EntityID, World) ->
     gen_server:cast(?SERVER(World), {rm_entity, EntityID}).
 
-<<<<<<< HEAD
-=======
 -spec entity(id(), world()) -> {id(), [term()]}.
 entity(EntityID, World) ->
     gen_server:call(?SERVER(World), {entity, EntityID}).
 
->>>>>>> 2533f087
 -spec entities(world()) -> [{id(), [term()]}].
 entities(World) ->
     gen_server:call(?SERVER(World), entities).
@@ -204,8 +189,6 @@
     end,
     lists:foreach(Fun, S),
     {reply, ok, State};
-<<<<<<< HEAD
-=======
 handle_call({entity, EntityID}, _From, State) ->
     #world{entities = E} = State,
     Reply =
@@ -214,7 +197,6 @@
             [Entity] -> Entity
         end,
     {reply, Reply, State};
->>>>>>> 2533f087
 handle_call(entities, _From, State) ->
     #world{entities = E} = State,
     Entities = ets:match_object(E, {'$0', '$1'}),
